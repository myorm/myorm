//@ts-check

import { MyORMContext } from "../src/index.js";
import { testDeletes } from "./deletes.js";
import { testInserts } from "./inserts.js";
import { testSelects } from "./queries.js";
import { testUpdates } from "./updates.js";
import { adapter, createMySql2Pool } from "../../../adapters/mysql-adapter/lib/src/adapter.js";
import { v4 } from "uuid";
// import { adapter, createMySql2Pool } from '../../../adapters/mysql-adapter/lib/src/adapter.js';

import { config } from 'dotenv';

config();
const dbCfg = { 
    database: process.env.MYORM_DB, 
    host: process.env.MYORM_HOST, 
    user: process.env.MYORM_USER, 
    password: process.env.MYORM_PASS, 
    port: parseInt(process.env.MYORM_PORT ?? "3306") 
};

const pool = createMySql2Pool(dbCfg);
const chinookAdapter = adapter(pool);

/** @type {MyORMContext<import("../../.github/chinook-setup/chinook-types.js").Track>} */
export const trackCtx = new MyORMContext(chinookAdapter, "Track");

/** @type {MyORMContext<import("../../.github/chinook-setup/chinook-types.js").Customer>} */
export const customerCtx = new MyORMContext(chinookAdapter, "Customer");

/** @type {MyORMContext<import("../../.github/chinook-setup/chinook-types.js").Playlist>} */
export const playlistsCtx = new MyORMContext(chinookAdapter, "Playlist");

/** @type {MyORMContext<import("../../.github/chinook-setup/chinook-types.js").TestTable>} */
export const testTableCtx = new MyORMContext(chinookAdapter, "TestTable", { allowTruncation: true });

/** @type {MyORMContext<import("../../.github/chinook-setup/chinook-types.js").TestTable & { Id?: number }>} */
export const testTableIdentCtx = new MyORMContext(chinookAdapter, "TestTableIdentity", { allowTruncation: true });

/**
 * @typedef {object} User
 * @prop {number=} Id
 * @prop {string} FirstName
 * @prop {string} LastName
 * @prop {UserRole[]=} UserRoles
 */

/**
 * @typedef {object} UserRole
 * @prop {number} UserId
 * @prop {number} RoleId
 * @prop {User=} User
 * @prop {Role=} Role
 */

/**
 * @typedef {object} Role
 * @prop {number=} Id
 * @prop {string} Title
 * @prop {string} Description
 */

/** @type {MyORMContext<User>} */
export const users = new MyORMContext(chinookAdapter, "User");
users.hasMany(m => m.UserRoles.fromTable("UserRole").withKeys("Id", "UserId").andThatHasOne(m => m.Role.withKeys("RoleId", "Id")));
<<<<<<< HEAD
users.identify(m => v4());
// trackCtx.hasOne(m => m.Album.withKeys("AlbumId", "AlbumId")
//         .andThatHasOne(m => m.Artist.withKeys("ArtistId", "ArtistId")))
//     .hasOne(m => m.Genre.withKeys("GenreId", "GenreId"))
//     .hasOne(m => m.MediaType.withKeys("MediaTypeId", "MediaTypeId"))
//     .hasOne(m => m.PlaylistTrack.withKeys("TrackId", "TrackId")
//         .andThatHasOne(m => m.Playlist.withKeys("PlaylistId", "PlaylistId")));
=======

trackCtx.hasOne(m => m.Album.withKeys("AlbumId", "AlbumId")
        .andThatHasOne(m => m.Artist.withKeys("ArtistId", "ArtistId")))
    .hasOne(m => m.Genre.withKeys("GenreId", "GenreId"))
    .hasOne(m => m.MediaType.withKeys("MediaTypeId", "MediaTypeId"))
    .hasOne(m => m.PlaylistTrack.withKeys("TrackId", "TrackId")
        .andThatHasOne(m => m.Playlist.withKeys("PlaylistId", "PlaylistId")));
>>>>>>> 6fd6b60d

playlistsCtx
    .hasMany(m => m.PlaylistTracks.fromTable("PlaylistTrack").withKeys("PlaylistId", "PlaylistId")
        .andThatHasOne(m => m.Track.withKeys("TrackId", "TrackId")
            .andThatHasOne(m => m.Album.withKeys("AlbumId", "AlbumId")
                .andThatHasOne(m => m.Artist.withKeys("ArtistId", "ArtistId")))
            .andThatHasOne(m => m.Genre.withKeys("GenreId", "GenreId"))
            .andThatHasOne(m => m.MediaType.withKeys("MediaTypeId", "MediaTypeId"))));

trackCtx.onSuccess(onSuccess);
trackCtx.onFail(onFail);
customerCtx.onSuccess(onSuccess);
customerCtx.onFail(onFail);
playlistsCtx.onSuccess(onSuccess);
playlistsCtx.onFail(onFail);

testTableCtx.onSuccess(onSuccess);
testTableCtx.onFail(onFail);
testTableIdentCtx.onSuccess(onSuccess);
testTableIdentCtx.onFail(onFail);

const printSuccesses = true;
const printFails = true;

new Promise(async () => {
    if (process.argv.length > 2) {
        if (process.argv.includes("--custom") || process.argv.includes("-C")) {
            const { test } = await import('./custom_test.js');
            await test();
        } else {
            await doTests();
        }
    } else {
        await doTests();
    }
    
    process.exit();
});


/** @type {import("../src/index.js").SuccessHandler} */
function onSuccess({ cmdRaw, cmdSanitized, resultsInSqlRowFormat }) {
    if(printSuccesses) {
        console.log(cmdRaw);
    }
}

/** @type {import("../src/index.js").FailHandler} */
function onFail({ cmdRaw, cmdSanitized }) {
    if (printFails) {
        console.log("Command failed: ", cmdRaw);
    }
}

async function doTests() {
    await testTableCtx.truncate();
    await testTableIdentCtx.truncate();
    await testSelects();
    await testInserts();
    await testUpdates();
    await testDeletes();
}<|MERGE_RESOLUTION|>--- conflicted
+++ resolved
@@ -64,15 +64,6 @@
 /** @type {MyORMContext<User>} */
 export const users = new MyORMContext(chinookAdapter, "User");
 users.hasMany(m => m.UserRoles.fromTable("UserRole").withKeys("Id", "UserId").andThatHasOne(m => m.Role.withKeys("RoleId", "Id")));
-<<<<<<< HEAD
-users.identify(m => v4());
-// trackCtx.hasOne(m => m.Album.withKeys("AlbumId", "AlbumId")
-//         .andThatHasOne(m => m.Artist.withKeys("ArtistId", "ArtistId")))
-//     .hasOne(m => m.Genre.withKeys("GenreId", "GenreId"))
-//     .hasOne(m => m.MediaType.withKeys("MediaTypeId", "MediaTypeId"))
-//     .hasOne(m => m.PlaylistTrack.withKeys("TrackId", "TrackId")
-//         .andThatHasOne(m => m.Playlist.withKeys("PlaylistId", "PlaylistId")));
-=======
 
 trackCtx.hasOne(m => m.Album.withKeys("AlbumId", "AlbumId")
         .andThatHasOne(m => m.Artist.withKeys("ArtistId", "ArtistId")))
@@ -80,7 +71,6 @@
     .hasOne(m => m.MediaType.withKeys("MediaTypeId", "MediaTypeId"))
     .hasOne(m => m.PlaylistTrack.withKeys("TrackId", "TrackId")
         .andThatHasOne(m => m.Playlist.withKeys("PlaylistId", "PlaylistId")));
->>>>>>> 6fd6b60d
 
 playlistsCtx
     .hasMany(m => m.PlaylistTracks.fromTable("PlaylistTrack").withKeys("PlaylistId", "PlaylistId")
