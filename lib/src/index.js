//@ts-check
import { MyORMAdapterError, 
    MyORMColumnDoesNotExistError, 
    MyORMConstraintError, 
    MyORMInternalError, 
    MyORMInvalidPropertyTypeError, 
    MyORMOptionsError, 
    MyORMSyntaxError } from "./exceptions.js";
import { deepCopy } from "./util.js";
import { Where, WhereBuilder } from "./where-builder.js";
import * as Types from "./types.js";
import { CommandListener } from "./events.js";

/**
 * @typedef {object} MyORMOptions
 * @prop {boolean=} allowTruncation
 * Disable protective measures to prevent an accidental truncation of your table through the `.truncate()` function. (default: false)
 * @prop {boolean=} allowUpdateAll
 * Disable protective measures to prevent an accidental update of all records on your table. (default: false)
 * @prop {boolean=} cascadeInserts
 * Enable inserts to cascade down the related tables. (default: false)  
 * __NOTE: Cascading is disabled until issues are resolved.__
 * @prop {boolean=} cascadeUpdates
 * Enable updates to cascade down the related tables. (default: false)  
 * __NOTE: Cascading is disabled until issues are resolved.__
 * @prop {boolean=} cascadeDeletes
 * Enable deletes to cascade down the related tables. (default: false)  
 * __NOTE: If the table's schema or any table related to this table (in any capacity) is set up to handle cascading deletes, then this should NOT be enabled.__  
 * __NOTE: Cascading is disabled until issues are resolved.__
 */

/**
 * @template {SqlTable} T 
 * Model representing the raw table in SQL.
 * @template {SqlTable} U 
 * Model representing the table how it is worked on in `MyORM`.
 * @typedef {object} ContextState
 * @prop {Types.SelectClauseProperty[]} select
 * Columns to retrieve from the database.
 * @prop {[Omit<Omit<Types.FromClauseProperty, "targetTableKey">, "sourceTableKey">, ...Types.FromClauseProperty[]]} from
 * Tables to retrieve columns from in the database. (The first time will always be the main table of the context.)
 * @prop {Types.GroupByClauseProperty[]=} groupBy
 * Columns to group by.
 * @prop {Types.SortByClauseProperty[]=} sortBy
 * Columns to sort by.
 * @prop {number=} limit
 * Number of rows to retrieve.
 * @prop {number=} offset
 * Number of rows to skip before retrieving.
 * @prop {WhereBuilder=} where
 * Builder representing state of the WHERE clause.
 * @prop {boolean=} explicit
 * True if the next update/delete operation should be explicit. False otherwise.
 * @prop {boolean=} negated
 * True if the next `.where()` call should result in a negated condition in the command.
 * @prop {Record<string, Types.Relationship<T>>} relationships
 * Direct relationships from this table.
 * @prop {((t: U) => T)=} mapBack 
 * Mapping function used to map aliased records to the raw table models.
 * @prop {((t: T) => U)=} mapForward 
 * Mapping function used to map raw table records to the aliased version.
 */

/**
 * @enum {0|1|2|3}
 */
export const EventTypes = {
    QUERY: /** @type {0} */ (0),
    INSERT: /** @type {1} */ (1),
    UPDATE: /** @type {2} */ (2),
    DELETE: /** @type {3} */ (3),
};

/**
 * Class representing a connection to a database's table for usage of relational mapping.
 * @template {Types.SqlTable} TTableModel
 * Original table model as it is portrayed in the database.
 * @template {Types.SqlTable} [TAliasModel=Types.OnlyNonSqlTables<TTableModel>]
 * **Used internally**  
 * Uses to track the state of what the models should look like in the arguments or return values for transactional functions (`.select()`, `.insert()`, `.update()`, `.delete()`)
 */
export class MyORMContext {
    /** Table name as it appears in the database.
     * @type {string} */ #table;
    /** Object containing keys that are exact names of each column of the table and values containing information about the column's configuration.
     * @type {{[K in keyof TTableModel]: Types.DescribedSchema}} */ #schema;
    /** List of constraints that are on this table.
     * @type {Types.ConstraintData[]} */ #constraints;
    /** State of the context, used to store different "views" of the context.
     * @type {ContextState<TTableModel, TAliasModel>} */ #state;
    /** Adapter being used by the user.
     * @type {MyORMAdapter<any>} */ #adapter;
    /** Options passed in by the user that determine certain behaviors in `MyORM`.
     * @type {MyORMOptions} */ #options;
    /** Promise used for handling asynchronous tasks in synchronous functions.
     * @type {Promise} */ #promise;
    /** Function used to identify a default value for unspecified columns.
     * @type {(model: Types.OnlyNonSqlTables<TTableModel>) => any} */ #identification;
    /** Emitter for handling events across `MyORM`.
     * @type {CommandListener} */ #emitter;

    /**
     * Create a new `MyORMContext` to interact with a table in your database.
     * @param {MyORMAdapter<any>} adapter 
     * Adapter being used for which type of database is being worked on.
     * @param {string} table 
     * Name of the table as it exactly appears in the database.
     * @param {MyORMOptions=} tableOptions 
     * Additional options that can be passed to enable/disable certain features.
     */
    constructor(adapter, table, tableOptions={}) {
        this.#adapter = adapter;
        this.#table = table;
        this.#options = {
            allowTruncation: false,
            allowUpdateAll: false,
            ...tableOptions,
            // @TODO cascading is disabled until issues are resolved.
            cascadeInserts: false,
            cascadeDeletes: false,
            cascadeUpdates: false,
        };
        this.#state = {
            select: [],
            from: [{
                table,
                alias: table
            }],
            relationships: {},
        }
        this.#emitter = new CommandListener(table);

        this.#promise = this.#describe(table).then(async schema => {
            this.#state.select = Object.values(schema).map(f => ({
                column: this.#adapter.syntax.escapeColumn(f.field),
                table: this.#adapter.syntax.escapeTable(f.table),
                alias: this.#adapter.syntax.escapeColumn(f.alias)
            }));
            this.#schema = /** @type {{[K in keyof TTableModel]: Types.DescribedSchema}} */ (Object.fromEntries(Object.entries(schema).map(([k,v]) => [v.field, v])));
            const scope = { MyORMAdapterError: (msg) => new MyORMAdapterError(msg), Where };
            const { cmd, args } = this.#adapter.serialize(scope).forConstraints(table);
            this.#constraints = await this.#adapter.execute(scope).forConstraints(cmd, args);
        });
    }

    /**
     * Query rows from the table using all configured clauses on the state of this context.
     * @template {Types.SelectedColumnsModel<TTableModel>|TAliasModel} [TSelectedColumns=TAliasModel]
     * Used internally for typescript to create a new `TAliasModel` on the returned context, which will change the scope of what the user will see in further function calls.
     * @param {((model: Types.SpfSelectCallbackModel<TTableModel>) => Types.MaybeArray<keyof TSelectedColumns>)=} modelCallback
     * Used to choose which columns to retrieve from the query.  
     * If nothing is specified, the original aliased representation will be returned.  
     * If a GROUP BY clause has been specified, an error will be thrown.
     * @returns {Promise<(TSelectedColumns extends TAliasModel ? TAliasModel : Types.ReconstructSqlTable<TTableModel, TSelectedColumns>)[]>} Array of records, serialized from the rows returned from the query given the clauses specified.
     */
    async select(modelCallback=undefined) {
        await this.#promise;
        let cmd, args;
        try {
            if(modelCallback) {
                if(this.#state.groupBy) throw Error('Cannot choose columns when a GROUP BY clause is present.');
                const selects = /** @type {Types.MaybeArray<Types.SelectClauseProperty>}*/ (/** @type {unknown} */ (modelCallback(this.#newProxyForColumn())));
                // @TODO always include the primary keys of this table and all included tables, otherwise serialization infinitely recurses/loops.
                this.#state.select = [...Array.isArray(selects) ? selects : [selects]];
            }
    
            const scope = { MyORMAdapterError: (message) => new MyORMAdapterError(message), Where };
            const detail = this.#adapter.serialize(scope).forQuery({
                select: this.#state.select,
                from: this.#state.from,
                //@ts-ignore `._getConditions` is marked private so the User does not see the function.
                where: this.#state.where?._getConditions(),
                group_by: this.#state.groupBy,
                order_by: this.#state.sortBy,
                limit: this.#state.limit,
                offset: this.#state.offset
            });
            cmd = detail.cmd;
            args = detail.args;
            const results = await this.#adapter.execute(scope).forQuery(cmd, args);
            const serialized = /** @type {any} */ (this.#serialize(results));
            this.#emitter.emitQuerySuccess({
                cmd, 
                args,
                results
            });
            return serialized;
        } catch(err) {
            this.#emitter.emitQueryFail({
                cmd,
                args,
                err
            });
            throw err;
        }
    }

    /**
     * Query the total number of rows from the table using all configured clauses on the state of this context.  
     * __NOTE: This function will return the COUNT(*) of the query being executed, and depending on the adapter, if there are any inclusions (`.include()`) then 
     * the number returned might be of all rows in the `LEFT JOIN` instead of the total number of rows just on the table this context represents.__
     * @returns {Promise<number>} Number of rows in the table specified through the clauses.
     */
    async count() {
        await this.#promise;
        let cmd, args;
        try {
            const scope = { MyORMAdapterError: (msg) => new MyORMAdapterError(msg), Where };
            const detail = this.#adapter.serialize(scope).forCount({
                select: this.#state.select,
                from: this.#state.from,
                //@ts-ignore `._getConditions` is marked private so the User does not see the function.
                where: this.#state.where?._getConditions(),
                group_by: this.#state.groupBy,
                order_by: this.#state.sortBy,
                limit: this.#state.limit,
                offset: this.#state.offset
            });
            cmd = detail.cmd;
            args = detail.args;
            const result = await this.#adapter.execute(scope).forCount(cmd, args);
            this.#emitter.emitQuerySuccess({
                cmd, 
                args,
                results: [result]
            });
            return result;
        } catch(err) {
            this.#emitter.emitQueryFail({
                cmd,
                args,
                err
            });
            throw err;
        }
    }

    /**
     * Insert records into the table.  
     * __NOTE: You can only insert direct rows to this table, if cascading is enabled, the main record must be prepared appropriately to be inserted,
     * and only then related rows to the record will be inserted.__
     * @param {Types.MaybeArray<TTableModel>} records
     * @returns {Promise<TTableModel[]>}
     */
    async insert(records) {
        await this.#promise;
        if (this.#constraints.length > 0) throw new MyORMConstraintError(`The table, ${this.#table} has constraints on it that prevent this function from being usable.`);
        if (records === undefined) return [];
        records = Array.isArray(records) ? records : [records];
        if (records.length <= 0) return [];
        // Map the records back to their original Table representation, just so MyORM can correctly work with it.
        const pKey = this.#getPrimaryKey();
        if(pKey !== undefined && this.#identification != null) {
            records.forEach(r => {
                r[pKey] = this.#identification(r);
            });
        }
<<<<<<< HEAD
        // if cascading, then do this
        const order = this.#getOrderOfInsertion();
        // otherwise, assign [this.#table] to order
        const prepared = this.#deserialize(records);
        for(const table of order) {
            if(table in prepared) {
                const insertIds = await this.#insert(prepared[table], table);
                const pKey = this.#getPrimaryKeyInfo(table);
                prepared[table].forEach((r, n) => {
                    if(pKey !== undefined && pKey.isIdentity) {
                        r[pKey.field] = insertIds[n];
                    }
                });
                console.log(JSON.stringify(prepared, undefined, 2));
            }
        }
        return records;
    }

    /**
     * Get the order of insertion where cascading is involved.
     * @param {Set<string>} processedConstraints 
     * Constraints that have already been processed. (this works throughout the entire recursive process)
     * @param {string} table 
     * Table that is being checked for constraints.
     * @param {Record<string, Types.Relationship<TTableModel>>} relationships 
     * All relationships belonging to `table`.
     * @param {Types.ConstraintData[]} constraints
     * All constraints belonging to `table`. 
     * @returns {string[]} Array of strings in the order of how insertion should occur. Each string represents the table that should be inserted on. (real table name as it shows in the database)
     */
    #getOrderOfInsertion(processedConstraints=new Set(), table=this.#table, relationships=this.#state.relationships, constraints=this.#constraints) {
        let order = [];
        processedConstraints.add(table);
        for(const constraint of constraints) {
            if(processedConstraints.has(constraint.refTable)) {
                order.push(constraint.refTable);
                continue;
            }
            if(constraint.refTable in relationships) {
                order = order.concat(this.#getOrderOfInsertion(processedConstraints, 
                    constraint.refTable, 
                    relationships[constraint.refTable].relationships, 
                    relationships[constraint.refTable].constraints)
                );
            }
        }
        for(const key in relationships) { 
            const relationship = relationships[key];
            if(processedConstraints.has(relationship.table)) {
                continue;
            }
            order = order.concat(this.#getOrderOfInsertion(processedConstraints,
                relationship.table,
                relationship.relationships,
                relationship.constraints)
            );
        }
        order.push(table);
        return order.filter((v,n,self) => self.indexOf(v) === n);
    }

    /**
     * Deserialize `records` into an array of records for only the specified table.
     * @param {TTableModel[]} records 
     * @param {string} table
     * @returns {Record<string, Types.SqlTable[]>} Object containing table names as the properties to an array of records prepared for inserting into database.
     */
    #deserialize(records, table=this.#table, relationships=this.#state.relationships, schema=this.#schema, identification=this.#identification) {
        if(records == undefined || records.length <= 0) return {};
        /** @type {Record<string, Types.SqlTable[]>} */
        let tables = { [table]: records.map(r => {
            /** @type {any} */
            let o = {};
            for(const key in schema) {
                if(key in r) {
                    o[key] = r[key];
                } else {
                    if (schema[key].isPrimary && !schema[key].isIdentity && this.#identification != null && r[key] == null) {
                        o[key] = identification(r);
                    }
=======
        // if cascading is enabled.
        if(this.#options.cascadeInserts) {
            const order = this.#getOrderOfInsertion();
            const prepared = this.#deserialize(records);
            for(const table of order) {
                if(table in prepared) {
                    const insertIds = await this.#insert(prepared[table], table);
                    const pKey = this.#getPrimaryKey(table);
                    prepared[table].forEach((r, n) => {
                        if(pKey !== undefined && this.#isIdentityKey(pKey)) {
                            r[pKey] = insertIds[n];
                        }
                    });
>>>>>>> 6fd6b60d
                }
            }
        } else {
            const insertIds = await this.#insert(records);
            const idKey = this.#getPrimaryKey();
            if(this.#isIdentityKey(idKey)) {
                records.forEach((r,n) => {
                    //@ts-ignore property access is valid, although typescript says otherwise.
                    r[idKey] = insertIds[n];
                });
            }
        }
        return records;
    }

    /**
     * Update rows within the table given an array of records (update by primary key [implicit]) 
     * or a function that specifies the values to update, using a built WHERE clause using `.where()` [explicit].  
     * __NOTE: You can only update direct rows to this table, if cascading is enabled, the main record must be prepared appropriately to be updated,
     * and only then related rows to the record will be updated.__
     * @param {Types.MaybeArray<TTableModel>|((m: TTableModel) => Partial<TTableModel>|undefined)} records  
     * Records or function to use to determine what rows to update.
     * - `TTableModel|TTableModel[] records`: Records to update, this will require the primary key(s) to be present on the record, otherwise this function will throw an error.  
     * - `((model: TTableModel) => Partial<TTableModel>|undefined) records`: A function that either sets `model`'s respective columns to the desired values in the update or returns an object containin the properties and desired values to update to.
     * __NOTE: For explicit usage, the object returned will take precedence over property sets.__
     * @returns {Promise<number>} Number of rows that were affected by the update.
     * @example
     * ```ts
     * const ctx = new MyORMContext<{ Id: number, Name: string }>(adapter, "Foo");
     * // implicit
     * ctx.update({ Id: 1, Name: "john" }).then(n => console.log(`number of rows affected: ${n}`)); // will print 1
     * ctx.update({ Id: 1, Name: "jane" }).then(n => console.log(`number of rows affected: ${n}`)); // will print 1
     * // explicit using sets
     * ctx.where(m => m.Id.in([1])).update(m => {
     *   m.Name = "john";
     * }).then(n => console.log(`number of rows affected: ${n}.`)); // will print 1
     * // explicit using update object.
     * ctx.where(m => m.Id.in([1])).update(m => {
     *   return {
     *     Name: "jane"
     *   };
     * }).then(n => console.log(`number of rows affected: ${n}.`)); // will print 1
     * ```
     */
    async update(records) {
        await this.#promise;
        if (this.#constraints.length > 0) throw new MyORMConstraintError(`The table, ${this.#table} has constraints on it that prevent this function from being usable.`);
        if(records === undefined) return 0;
        const scope = { MyORMAdapterError: (msg) => new MyORMAdapterError(msg), Where };
        const pKey = this.#getPrimaryKey();
        // the user is explicitly telling MyORM what columns/values to set.
        if (typeof records === 'function') {
            if (this.#state.where == undefined && !this.#options.allowUpdateAll) {
                throw new MyORMOptionsError('Updating all is disabled on this context. You can enable updating to all records by passing { allowUpdateAll: true } into "options" during construction.');
            }
            let columns = [];
            let values = [];
            // user can either do value sets (e.g., `m.Column = 12`) or return an object. If an object is returned, then `o` takes precedence.
            const newProxy = () => new Proxy(/** @type {any} */({}), {
                set: (t,p,v) => {
                    // Ignore changes to primary keys.
                    if(pKey === p) return false;
                    // Only change columns that are within the schema.
                    if(!(p in this.#schema)) return false;
                    columns.push(p);
                    values.push(v);
                    return true;
                }
            });
            let o = records(newProxy());
            // sets through returned object.
            if(o !== undefined) {
                o = /** @type {Partial<TTableModel>} */ (Object.fromEntries(Object.entries(o).filter(([k,v]) => k !== pKey))); 
                columns = Object.keys(o);
                values = Object.values(o);
            }

            //@ts-ignore ._getConditions is marked private, but is available for use within this context.
            const whereConditions = this.#state.where._getConditions();
            // sets through explicit set values from proxy. 
            const { cmd, args } = this.#adapter.serialize(scope).forUpdate({
                table: this.#table,
                columns,
                where: whereConditions,
                explicit: {
                    values
                }
            });
            return await this.#adapter.execute(scope).forUpdate(cmd, args);
        }
        // Otherwise, user passed in a record or an array of records that are to be updated via their primary key.
        records = Array.isArray(records) ? records : [records];
        if(records.length <= 0) return 0;
        if (pKey === undefined) {
            throw new MyORMSyntaxError(`No primary key exists on ${this.#table}. Use the explicit version of this update by passing a callback instead.`);
        }
        if (records.filter(r => pKey in r).length != records.length) {
            throw new MyORMSyntaxError(`One or more records do not have a primary key to update off of. You can turn this warning off in the options object in the constructor.`);
        }
        
        // get the columns that are to be updated.
        const columns = records
            .flatMap(r => Object.keys(r)
                .filter((k) => r[k] == null || typeof r[k] !== "object" || r[k] instanceof Date))
                .filter((k, n, self) => self.indexOf(k) === n)
            .filter(k => k !== pKey); // ignore primary key changes.
        
        // add a WHERE statement so the number of rows affected returned matches the actual rows affected, otherwise it will "affect" all rows.
        const where = Where(pKey, this.#table, this.#state.relationships, this.#schema);
        where.in(records.map(r => r[pKey]));
        //@ts-ignore ._getConditions is marked private, but is available for use within this context.
        const whereConditions = where._getConditions();

        const { cmd, args } = this.#adapter.serialize(scope).forUpdate({
            table: this.#table,
            columns,
            where: whereConditions,
            implicit: {
                primaryKey: pKey,
                objects: records
            }
        });
        return await this.#adapter.execute(scope).forUpdate(cmd, args);
    }

    /**
     * Delete the records specified. Each record specified should have their primary key(s) specified as well.
     * If no records are specified, then the delete will occur based off the built `WHERE` clause.  
     * __NOTE: You can only delete direct rows to this table, if cascading is enabled, the main record must be prepared appropriately to be deleted,
     * and only then related rows to the record will be.__
     * @param {Types.MaybeArray<TAliasModel>?} records 
     * Records to delete (default: undefined) If undefined is passed, then the explicit version of this function will occur, which deletes records based on the `WHERE` clause specified..
     * @returns {Promise<number>} Number of rows affected.
     * @example
     * ```ts
     * const ctx = new MyORMContext<{ Id: number, Name: string }>(adapter, "Foo");
     * // implicit
     * ctx.delete({ Id: 1, Name: "john" }).then(n => console.log(`number of rows affected: ${n}`)); // will print 1
     * // explicit
     * ctx.where(m => m.Id.in([1])).delete().then(n => console.log(`number of rows affected: ${n}.`)); // will print 1
     * ```
     */
    async delete(records=null) {
        await this.#promise;
        if (this.#constraints.length > 0) throw new MyORMConstraintError(`The table, ${this.#table} has constraints on it that prevent this function from being usable.`);
        if(records === undefined) return 0;
        const scope = { MyORMAdapterError: (msg) => new MyORMAdapterError(msg), Where };
        if (records === null) {
            if (this.#state.where === undefined) {
                throw new MyORMSyntaxError("No WHERE clause was provided, possibly resulting in an update to all records.");
            }
            //@ts-ignore ._getConditions is marked private, but is available for use within this context.
            const whereConditions = this.#state.where._getConditions();
            const { cmd, args } = this.#adapter.serialize(scope).forDelete({
                table: this.#table,
                where: whereConditions
            });
            return await this.#adapter.execute(scope).forDelete(cmd, args);
        }
        const pKey = this.#getPrimaryKey();
        records = Array.isArray(records) ? records : [records];
        if (records.length <= 0) return 0;
        if (pKey === undefined) {
            throw new MyORMSyntaxError(`No primary key exists on ${this.#table}. Use the explicit version of this update by passing a callback instead.`);
        }
        if (records.filter(r => pKey in r).length != records.length) {
            throw new MyORMSyntaxError(`One or more records do not have a primary key to update off of. You can turn this warning off in the options object in the constructor.`);
        }

        // add a WHERE statement so the number of rows affected returned matches the actual rows affected, otherwise it will "affect" all rows.
        const where = Where(pKey, this.#table, this.#state.relationships, this.#schema);
        where.in(records.map(r => r[pKey]));
        //@ts-ignore ._getConditions is marked private, but is available for use within this context.
        const whereConditions = where._getConditions();

        const { cmd, args } = this.#adapter.serialize(scope).forDelete({
            table: this.#table,
            where: whereConditions
        });
        return await this.#adapter.execute(scope).forDelete(cmd, args);
    }

    /**
     * Truncate the table.  
     * __NOTE: Usage of this function requires the property, `allowTruncation`, to be present and truthy in the `options` passed into the constructor.__ 
     * @returns {Promise<number>} Number of rows that have been affected.
     */
    async truncate() {
        await this.#promise;
        if (this.#constraints.length > 0) throw new MyORMConstraintError(`The table, ${this.#table} has constraints on it that prevent this function from being usable.`);
        if(!("allowTruncation" in this.#options) || !this.#options.allowTruncation) {
            throw new MyORMOptionsError(`Truncation is disabled on this context. You can enable truncation by passing { allowTruncation: true } into "options" during construction.`);
        }
        const scope = { MyORMAdapterError: (msg) => new MyORMAdapterError(msg), Where };
        const { cmd, args } = this.#adapter.serialize(scope).forTruncate({ table: this.#table });
        return this.#adapter.execute(scope).forTruncate(cmd, args);
    }

    /**
     * 
     * @param {string} table 
     * Table to describe. 
     * @returns {Promise<{[fieldName: string]: Types.DescribedSchema}>}
    */
    async #describe(table) {
        const { cmd, args } = this.#adapter
            .serialize({ MyORMAdapterError: () => Error(), Where })
            .forDescribe(table);
        const schema = await this.#adapter
            .execute({ MyORMAdapterError: () => Error(), Where })
            .forDescribe(cmd, args);
        
        for(const k in schema) {
            schema[k].alias = schema[k].field;
            schema[k].table = table;
        }
        return schema;
    }

    /**
     * Alias your table to a different return type.  
     * 
     * This function essentially uses the `modelCallback` you provide to map the results before they are returned back to you.  
     * 
     * __NOTE: Aliasing does **NOT** change how clause building works. Clause building will **ONLY** work on the original column name from the table. Aliasing only takes place when directly
     * interacting with your records (e.g., `.select()`, `.insert()`, `.update()`, and `.delete()`.__
     * 
     * __NOTE: It is assumed that you are aliasing non-null variables, so if you attempt to insert, 
     * then the created command will fail if you do not have these variables present. The same goes for updating/deleting on records without primary keys and no where clause was built.__
     * 
     * @template {Types.SqlTable} TAliasedType 
     * Aliased type that is derived from the return value of `aliasModelCallback`.
     * @template {{[K in keyof TTableModel]-?: TTableModel[K]}} [TRequiredModel={[K in keyof TTableModel]-?: TTableModel[K]}]
     * @param {((model: TRequiredModel) => TAliasedType)} aliasModelCallback 
     * Callback that should return an object that would represent your desired aliased type.
     * @returns {MyORMContext<TTableModel, TAliasedType>} A new context with the all previously configured clauses and the updated alias type.
     */
    alias(aliasModelCallback) {
        return this.#duplicate((ctx) => {
            // @ts-ignore This is being assigned to this here because it is meant to be transferred to the new context.
            ctx.#state.mapForward = aliasModelCallback;
            const newProxy = (table = "") =>
                new Proxy(/** @type {any} */({}), {
                    get: (t, p, r) => {
                        if(typeof p === "symbol") throw new MyORMInternalError();
                        if (p in ctx.#state.relationships) {
                            if (!table.endsWith(`${String(p)}.`)) {
                                table = `${table}${String(p)}.`;
                            }
                            if (ctx.#state.relationships[p].type === "1:n") {
                                return [newProxy(table)];
                            }
                            return newProxy(table);
                        }
                        return `${table}${String(p)}`;
                    },
                });

            const aliasMap = aliasModelCallback(newProxy());
            const flipd = Object.fromEntries(
                Object.entries(aliasMap)
                    .filter(([k, v]) => typeof v !== "object")
                    .map(([k, v]) => [v, k])
            );
            ctx.#state.mapBack = (x) => {
                /** @type {Partial<TTableModel>} */
                const o = {};
                for (const key in flipd) {
                    // @ts-ignore The key is expected to be part of TTableModel, but TS won't know that, so the error is ignored.
                    o[key] = x[flipd[key]];
                }
                return o;
            };
        });
	}

    map = this.alias;

    /**
     * Give a default value to a column, if it is unspecified (as in, the property does not exist in the record) before insertion.
     * @param {(model: Types.OnlyNonSqlTables<TTableModel>) => SQLPrimitive} callback 
     * @returns {this}
     */
    identify(callback) {
        this.#identification = callback;
        return this;
    }

    default = this.identify;

    /**
     * Limit the number of rows to retrieve.
     * @param {number} n 
     * Number of rows to retrieve.
     * @returns {MyORMContext<TTableModel, TAliasModel>} A new context with the state of the context this occurred in addition with a new state of a LIMIT clause.
     */
    take(n) {
        return this.#duplicate(ctx => {
            ctx.#state.limit = n;
        });
    }

    limit = this.take;

    /**
     * Skip a number of rows before retrieving.
     * __WARNING: Depending on the adapter being used, you may need to use `.take()` in conjunction with this function.__
     * @param {number} n 
     * Number of rows to skip.
     * @returns {MyORMContext<TTableModel, TAliasModel>} A new context with the state of the context this occurred in addition with a new state of a OFFSET clause.
     */
    skip(n) {
        return this.#duplicate(ctx => {
            ctx.#state.offset = n;
        });
    }

    offset = this.skip;

    /**
     * Filter the query results given a column or columns' comparative qualities to some value or values.  
     * __NOTE: Since JavaScript does not offer operator overloading, you must use the {@link WhereBuilder}'s operator exposed functions.__
     * @param {(model: Types.ChainObject<TTableModel>) => void} modelCallback 
     * Property reference callback that is used to assist building a WHERE clause.
     * @returns {MyORMContext<TTableModel, TAliasModel>} A new context with the state of the context this occurred in addition with a new state of a WHERE clause.
     */
    where(modelCallback) {
        return this.#duplicate(ctx => {
            const newProxy = (realTableName=ctx.#table, table = ctx.#table, relationships=ctx.#state.relationships, schema=ctx.#schema) => new Proxy({}, {
                get: (t,p,r) => {
                    if (typeof (p) === 'symbol') throw new MyORMInvalidPropertyTypeError(p);
                    if (ctx.#isRelationship(p, relationships)) {
                        return newProxy(relationships[p].table, relationships[p].alias, relationships[p].relationships, relationships[p].schema);
                    }
                    if(!(p in schema)) throw new MyORMColumnDoesNotExistError(p, realTableName);
                    const field = schema[p].field;
                    if(ctx.#state.where) {
                        //@ts-ignore `._append` is marked private so the User does not see the function.
                        return ctx.#state.where._append(field, `AND${ctx.#state.negated ? ' NOT' : ''}`);
                    }
                    return ctx.#state.where = Where(
                        ctx.#adapter.syntax.escapeColumn(field), 
                        ctx.#adapter.syntax.escapeTable(table), 
                        ctx.#state.relationships,
                        ctx.#schema,
                        `WHERE${ctx.#state.negated ? ' NOT' : ''}`
                    );
                }
            });

            modelCallback(newProxy());
            this.#state.negated = false;
        });
    }

    filter = this.where;

    /**
     * Specify the columns to sort on.  
     * __NOTE: columns used for sorting are done in the order that is specified.__
     * @param {(model: Types.SortByCallbackModel<TTableModel>) => Types.MaybeArray<Types.SortByClauseProperty|Types.SortByCallbackModelProp>} modelCallback 
     * Property reference callback that is used to determine which column or columns will be used to sort the queried rows
     * @returns {MyORMContext<TTableModel, TAliasModel>} A new context with the state of the context this occurred in addition with a new state of an ORDER BY clause.
     */
    sortBy(modelCallback) {
        return this.#duplicate(ctx => {
            const sorts = modelCallback(this.#newProxyForColumn(undefined, o => ({
                ...o,
                direction: "ASC",
                asc: () => ({ ...o, direction: "ASC" }),
                desc: () => ({ ...o, direction: "DESC" })
            })));

            ctx.#state.sortBy = /** @type {import("./types.js").SortByClauseProperty[]} */ (Array.isArray(sorts) ? sorts : [sorts]);
        });
    }

    sort = this.sortBy;

    /**
     * Specify the columns to group the results on.
     * @template {Types.GroupedColumnsModel<TTableModel>} TGroupedColumns
     * Used internally for typescript to create a new `TAliasModel` on the returned context, which will change the scope of what the user will see in further function calls.
     * @param {(model: Types.SpfGroupByCallbackModel<TTableModel>, aggregates: Types.Aggregates) => Types.MaybeArray<keyof TGroupedColumns>} modelCallback 
     * Property reference callback that is used to determine which column or columns should be selected and grouped on in future queries.
     * @returns {MyORMContext<Types.ReconstructSqlTable<TTableModel, TGroupedColumns>, Types.ReconstructSqlTable<TTableModel, TGroupedColumns>>} A new context with the state of the context this occurred in addition with a new state of a GROUP BY clause.
     */
    groupBy(modelCallback) {
        return this.#duplicate(ctx => {
            /**
             * 
             * @param {"AVG"|"COUNT"|"MIN"|"MAX"|"SUM"|"TOTAL"} aggr
             * @returns {(col?: any) => any} 
             */
            const getGroupedColProp = (aggr) => {
                return (col) => {
                    if(aggr === "TOTAL") return {
                        table: 'AGGREGATE',
                        column: 'COUNT(*)',
                        alias: `$total`,
                        aggregate: aggr
                    }
                    if(col === undefined) throw new MyORMInternalError();
                    const { table, column, aliasUnescaped } = /** @type {Types.Column} */ (col);
                    const c = aggr === 'COUNT' 
                        ? `COUNT(DISTINCT ${table}.${column})` 
                        : `${aggr}(${table}.${column})`;
                    return {
                        table: 'AGGREGATE',
                        column: c,
                        alias: `$${aggr.toLowerCase()}_` + aliasUnescaped,
                        aggregate: aggr
                    }
                };
            };

            const groups = /** @type {Types.MaybeArray<Types.GroupByClauseProperty>} */ (/** @type {unknown} */ (modelCallback(this.#newProxyForColumn(), {
                avg: getGroupedColProp("AVG"),
                count: getGroupedColProp("COUNT"),
                min: getGroupedColProp("MIN"),
                max: getGroupedColProp("MAX"),
                sum: getGroupedColProp("SUM"),
                total: getGroupedColProp("TOTAL")
            })));

            ctx.#state.select = Array.isArray(groups) ? groups : [groups];
            ctx.#state.groupBy = ctx.#state.select.filter(col => !("aggregate" in col));
        });
    }

    group = this.groupBy;

    /**
     * Specify the columns to select from all queries.
     * @template {Types.SelectedColumnsModel<TTableModel>} TSelectedColumns
     * Used internally for typescript to create a new `TAliasModel` on the returned context, which will change the scope of what the user will see in further function calls.
     * @param {(model: Types.SpfSelectCallbackModel<TTableModel>) => Types.MaybeArray<keyof TSelectedColumns>} modelCallback
     * Property reference callback that is used to determine which column or columns should be selected on future queries.
     * @returns {MyORMContext<TTableModel, Types.ReconstructSqlTable<TTableModel, TSelectedColumns>>} A new context with the all previously configured clauses and the updated groupings.
     */
    choose(modelCallback) {
        if(this.#state.groupBy) throw Error('Cannot choose columns when a GROUP BY clause is present.');

        return this.#duplicate(ctx => {
            const selects = /** @type {Types.MaybeArray<Types.SelectClauseProperty>}*/ (/** @type {unknown} */ (modelCallback(this.#newProxyForColumn())));
            ctx.#state.select = Array.isArray(selects) ? selects : [selects];
        });
    }

    /**
     * Specify the columns you would like to select
     * @template {Types.IncludedColumnsModel<TTableModel>} TIncludedColumn
     * @param {(model: {[K in keyof import("./types.js").OnlySqlTableTypes<TTableModel>]: Types.ThenIncludeCallback<import("./types.js").OnlySqlTableTypes<TTableModel>[K], K>}) => void} modelCallback
     * @returns {MyORMContext<TTableModel, TAliasModel & {[K in keyof TIncludedColumn as K extends keyof TTableModel ? K : never]: Exclude<TTableModel[K], undefined>}>} A new context with the all previously configured clauses and the updated groupings.
     */
    include(modelCallback) {
        return this.#duplicate(ctx => {
            const newProxy = (table=ctx.#table, relationships=ctx.#state.relationships) => new Proxy(/** @type {any} */({}), {
                get: (t,p,r) => {
                    if (typeof(p) === 'symbol') throw new MyORMInvalidPropertyTypeError(p);
                    if (!ctx.#isRelationship(p, relationships)) throw Error(`The specified table, "${p}", does not have a configured relationship with "${table}".`);
                    
                    const pKey = relationships[p].primary;
                    const fKey = relationships[p].foreign;
                    const relatedTableAlias = relationships[p].alias;
                    ctx.#state.from.push({
                        table: ctx.#adapter.syntax.escapeTable(relationships[p].table),
                        alias: ctx.#adapter.syntax.escapeTable(relatedTableAlias),
                        sourceTableKey: {
                            table: ctx.#adapter.syntax.escapeTable(table),
                            column: ctx.#adapter.syntax.escapeColumn(pKey.column),
                            alias: ctx.#adapter.syntax.escapeTable(pKey.alias)
                        },
                        targetTableKey: {
                            table: ctx.#adapter.syntax.escapeTable(relatedTableAlias),
                            column: ctx.#adapter.syntax.escapeColumn(fKey.column),
                            alias: ctx.#adapter.syntax.escapeColumn(fKey.alias)
                        }
                    });
                    ctx.#state.select = ctx.#state.select.concat(Object.values(relationships[p].schema).map(col => ({
                        table: ctx.#adapter.syntax.escapeTable(col.table),
                        column: ctx.#adapter.syntax.escapeColumn(col.field),
                        alias: ctx.#adapter.syntax.escapeColumn(col.alias)
                    })));

                    const thenInclude = {
                        thenInclude: (callback) => {
                            callback(newProxy(relatedTableAlias, relationships[p].relationships));
                            return thenInclude;
                        }
                    };
                    return thenInclude;
                }
            });

            modelCallback(newProxy());
        });
    }

    join = this.include;

    /**
     * Configure a one-to-one relationship between the table represented in this context and related tables.
     * @param {Types.HasOneCallback<TTableModel>} modelCallback 
     * Property reference callback that is used to configure the relationships.
     * @returns {this} Reference back to this context, so the user can further chain and configure more relationships.
     */
    hasOne(modelCallback) {
        return this.#configureRelationship(modelCallback, "1:1");
    }

    /**
     * Configure a one-to-many relationship between the table represented in this context and related tables.
     * @param {Types.HasManyCallback<TTableModel>} modelCallback 
     * Property reference callback that is used to configure the relationships.
     * @returns {this} Reference back to this context, so the user can further chain and configure more relationships.
     */
    hasMany(modelCallback) {
        return this.#configureRelationship(modelCallback, "1:n");
    }

    /**
     * Configures a one-to-one or one-to-many relationship (specified by `type`) within the current `table`.
     * @param {Types.HasOneCallback<TTableModel>|Types.HasManyCallback<TTableModel>} callback
     * Callback that is of type {@link Types.HasOneCallback} or {@link Types.HasManyCallback} which helps the user map the references.
     * @param {"1:1"|"1:n"} type 
     * Specification of whether the relationship configured is a one-to-one (1:1) or one-to-many relationship (1:n).
     * @param {string} table
     * Name of the parent table that is configuring the relationship to.
     * @param {Record<string, Types.Relationship<TTableModel>>} relationships
     * Relationships belonging to the parent table.
     * @param {string} prependTable
     * String to help create the alias of the related table, which will be used in the command for table references.
     * @param {string} prependColumn
     * String to help create the alias of the related table's columns, which will be used in the command for column references and serialization after querying occurred.
     * @param {Types.Relationship<TTableModel>?} parentRelationship
     * The relationship information of the parent table.
     * @returns {this} Reference back to this context, so the user can further chain and configure more relationships.
     */
    #configureRelationship(callback, type, table=this.#table, relationships=this.#state.relationships, prependTable=`${this.#table}_`, prependColumn='', parentRelationship=null) {
        const withKeys = (codeTableName, realTableName, primaryKey, foreignKey) => {
            relationships[codeTableName] = {
                type,
                table: realTableName,
                alias: `__${prependTable}${codeTableName}__`,
                primary: {
                    table,
                    column: primaryKey,
                    alias: `${prependColumn}${primaryKey}`
                },
                foreign: {
                    table: realTableName,
                    column: foreignKey,
                    alias: `${prependColumn}${codeTableName}<|${primaryKey}`
                },
                schema: /** @type {{[K in keyof TTableModel]: Types.DescribedSchema}} */ ({}),
                relationships: {},
                constraints: []
            };

            this.#promise = this.#promise.then(async () => {
                const schema = await this.#describe(realTableName);
                relationships[codeTableName].schema = /** @type {{[K in keyof TTableModel]: Types.DescribedSchema}} */ (Object.fromEntries(Object.entries(schema).map(([k,v]) => [v.field, {
                    ...v,
                    table: relationships[codeTableName].alias,
                    alias: `${prependColumn}${codeTableName}<|${v.field}`
                }])));
                
                const scope = { MyORMAdapterError: (msg) => new MyORMAdapterError(msg), Where };
                const { cmd, args } = this.#adapter.serialize(scope).forConstraints(table);
                const constraints = await this.#adapter.execute(scope).forConstraints(cmd, args);
                if(parentRelationship != null) {
                    parentRelationship.constraints = [...parentRelationship.constraints, ...constraints];
                } else {
                    this.#constraints = [...this.#constraints, ...constraints];
                }
            });

            const andThat = {
                andThatHasOne: (callback) => {
                    this.#configureRelationship(callback, "1:1", realTableName, relationships[codeTableName].relationships, `${prependTable}${codeTableName}_`, `${prependColumn}${codeTableName}<|`, relationships[codeTableName]);
                    return andThat;
                },
                andThatHasMany: (callback) => {
                    this.#configureRelationship(callback, "1:n", realTableName, relationships[codeTableName].relationships, `${prependTable}${codeTableName}_`, `${prependColumn}${codeTableName}<|`, relationships[codeTableName]);
                    return andThat;
                }
            }
            return andThat;
        };

        const withPrimary = (codeTableName, realTableName, primaryKey) => ({
            withForeign: (foreignKey) => withKeys(codeTableName, realTableName, primaryKey, foreignKey)
        });
        
        const fromTable = (codeTableName, realTableName) => ({
            withPrimary: (primaryKey) => withPrimary(codeTableName, realTableName, primaryKey),
            withKeys: (primaryKey, foreignKey) => withKeys(codeTableName, realTableName, primaryKey, foreignKey)
        });

        const newProxy = () => new Proxy(/** @type {any} */ ({}), {
            get: (t,p,r) => {
                if (typeof(p) === 'symbol') throw new MyORMInvalidPropertyTypeError(p);
                if (p in relationships) throw Error(`A relationship already exists for the table, "${p}"`);
                
                return {
                    fromTable: (realTableName) => fromTable(p, realTableName),
                    withKeys: (primaryKey, foreignKey) => withKeys(p, p, primaryKey, foreignKey),
                    withPrimary: (primaryKey) => withPrimary(p, p, primaryKey)
                }
            }
        });

        callback(newProxy());

        return this;
    }

    /**
     * Create a new proxy to retrieve column data, this covers the behavior when a column is nested within related tables.
     * @param {string=} table 
     * Handled recursively, table (aliased name) that is being checked.
     * @param {((o: Types.Column) => any)=} callback
     * Callback that can be used to work with the column as it is referenced.
     * @returns {any} Proxy that handles property references on a table.
     */
    #newProxyForColumn(table = this.#table, callback=(o) => o, relationships=this.#state.relationships, schema=this.#schema, realTableName=this.#table){
        if(table === undefined) table = this.#table;
        return new Proxy({}, {
            get: (t, p, r) => {
                if (typeof(p) === 'symbol') throw new MyORMInvalidPropertyTypeError(p);
                if (this.#isRelationship(p, relationships)) {
                    return this.#newProxyForColumn(relationships[p].alias, callback, relationships[p].relationships, relationships[p].schema, relationships[p].table);
                }
                if(!(p in schema)) throw new MyORMColumnDoesNotExistError(p, realTableName);
                const { field, alias } = schema[p];
                return callback({
                    table: this.#adapter.syntax.escapeTable(table),
                    column: this.#adapter.syntax.escapeColumn(field),
                    alias: this.#adapter.syntax.escapeColumn(alias),
                    aliasUnescaped: alias
                });
            }
        });
    }

    /**
     * Duplicates this context which would expect to have further updates using the `callback` argument.  
     * 
     * Use this function to maintain a desired state between each context.
     * @param {(ctx: MyORMContext<any, any>) => void} callback 
     * Callback that is used to further configure state after the duplication has occurred.
     * @returns {any}
     * A new context with the altered state.
     */
    #duplicate(callback) {
        /** @type {MyORMContext<any, any>} */
        const ctx = new MyORMContext(this.#adapter, this.#table, this.#options);
        ctx.#promise = this.#promise.then(() => {
            ctx.#emitter = this.#emitter;
            ctx.#constraints = this.#constraints;
            ctx.#schema = this.#schema;
            ctx.#state = deepCopy(this.#state);
            ctx.#state.relationships = deepCopy(this.#state.relationships);
            callback(ctx);
            ctx.#schema = this.#schema;
        });
        return ctx;
    }

    /**
     * Checks to see if `table` is a relationship with the provided table
     * @param {string} table 
     * Table to check to see if it is a relationship.
     * @param {Record<string, Types.Relationship<TTableModel>>=} relationships
     * Table to check to see if the argument, `table`, is a relationship with.  
     * If `lastTable` is falsy, or unprovided, then `lastTable` defaults to the main table in this context.
     * @returns {boolean}
     * True if the argument, `lastTable`, with this context has a relationship with `table`, otherwise false.
     */
    #isRelationship(table, relationships = undefined) {
        if (relationships) {
            return table in relationships;
        }
        return table in this.#state.relationships;
    }

    /**
     * 
     * @param {SuccessHandler} callback 
     * @param {EventTypes=} eventType 
     */
    handleSuccess(callback, eventType=undefined) {
        switch(eventType) {
            case EventTypes.DELETE: this.#emitter.onDeleteSuccess(callback); break;
            case EventTypes.INSERT: this.#emitter.onInsertSuccess(callback); break;
            case EventTypes.QUERY: this.#emitter.onQuerySuccess(callback); break;
            case EventTypes.UPDATE: this.#emitter.onUpdateSuccess(callback); break;
            default:
                this.#emitter.onDeleteSuccess(callback);
                this.#emitter.onInsertSuccess(callback);
                this.#emitter.onQuerySuccess(callback);
                this.#emitter.onUpdateSuccess(callback);
        }
        return this;
    }

    onSuccess = this.handleSuccess;

    /**
     * 
     * @param {FailHandler} callback 
     * @param {EventTypes=} eventType 
     */
    handleFail(callback, eventType=undefined) {
        switch(eventType) {
            case EventTypes.DELETE: this.#emitter.onDeleteFail(callback); break;
            case EventTypes.INSERT: this.#emitter.onInsertFail(callback); break;
            case EventTypes.QUERY: this.#emitter.onQueryFail(callback); break;
            case EventTypes.UPDATE: this.#emitter.onUpdateFail(callback); break;
            default:
                this.#emitter.onDeleteFail(callback);
                this.#emitter.onInsertFail(callback);
                this.#emitter.onQueryFail(callback);
                this.#emitter.onUpdateFail(callback);
        }
        return this;
    }

    onFail = this.handleFail;

    /**
     * 
     * @param {WarningHandler} callback 
     */
    handleWarning(callback) {
        this.#emitter.onWarning(callback);
        return this;
    }

    onWarning = this.handleWarning;

    /**
     * Returns a function to be used in a JavaScript `<Array>.map()` function that recursively maps relating records into a single record.
     * @param {any[]} records All records returned from a SQL query.
     * @param {any} record Record that is being worked on (this is handled recursively)
     * @param {string} prepend String to prepend onto the key for the original record's value.
     * @returns {(record: any, n?: number) => TTableModel} Function for use in a JavaScript `<Array>.map()` function for use on an array of the records filtered to only uniques by main primary key.
     */
    #map(records, record=records[0], prepend="", relationships=this.#state.relationships) {
        return (r) => {
            /** @type {any} */
            const mapping = {};
            const processedTables = new Set();
            for(const key in record) {
                if(key.startsWith("$")) {
                    mapping[key] = r[key];
                    continue;
                }
                const [table] = key.split('<|');
                if(processedTables.has(table)) continue;
                processedTables.add(table);
                if(table === key) {
                    if (r[`${prepend}${key}`] != null || prepend == '') {
                        mapping[key] = r[`${prepend}${key}`];
                    }
                } else {
                    const entries = Object.keys(record).map(k => k.startsWith(`${table}<|`) ? [k.replace(`${table}<|`, ""), {}] : [null, null]).filter(([k]) => k != null);
                    const map = this.#map(records, Object.fromEntries(entries), `${prepend}${table}<|`, relationships[table].relationships);
                    if (relationships[table].type === "1:1" || this.#state.groupBy) {
                        const _r = map(r);
                        mapping[table] = Object.keys(_r).length <= 0 ? null : _r;
                    } else {
                        const pKey = relationships[table].primary.alias;
                        const fKey = relationships[table].foreign.alias;
                        mapping[table] = this.#filterForUniqueRelatedRecords(records.filter(_r => r[pKey] === _r[fKey]), table, `${prepend}${table}<|`).map(map);
                    }
                }
            }
    
            return mapping;
        }
    }

    /**
     * Serializes a given array of records, `records`, into object notation that a User would expect.
     * @param {any[]} records Records to filter.
     * @returns {TTableModel[]} Records, serialized into objects that a user would expect.
     */
    #serialize(records) {
        if (records.length <= 0) return records;
        const map = this.#map(records);
        // group by is specific where each record returned will be its own result and will not be serialized like normal.
        if(this.#state.groupBy) {
            return records.map(map);
        }
        return this.#filterForUniqueRelatedRecords(records).map(map);
    }

    /**
     * Filters out duplicates of records that have the same primary key.
     * @param {any[]} records Records to filter.
     * @param {string=} table Table to get the primary key from. (default: original table name)
     * @param {string=} prepend String to prepend onto the primary key when referencing a record in the array of records (default: '') 
     * @returns {any[]} A new array of records, where duplicates by primary key are filtered out. If no primary key is defined, then `records` is returned, untouched.
     */
    #filterForUniqueRelatedRecords(records, table=this.#table, prepend='') {
        let pKey = this.#getPrimaryKey(table);
        if(records === undefined || pKey === undefined) return records;
        pKey = prepend + pKey;
        const uniques = new Set();
        return records.filter(r => {
            if(pKey === undefined || !(pKey in r)) return true;
            if(uniques.has(r[pKey])) {
                return false;
            }
            uniques.add(r[pKey]);
            return true;
        });
    }

    /**
     * 
     * @param {string?} table 
     * @param {Record<string, Types.Relationship<TTableModel>>} relationships 
     * @returns {(keyof TTableModel & string)=}
     */
    #getPrimaryKey(table=null, relationships=this.#state.relationships) {
        let key = undefined;
        if(table == null || table === this.#table) {
            for(const k in this.#schema) {
                const col = this.#schema[k];
                if(col.isPrimary) {
                    key = col.field;
                }
            }
        } else {
            if(table in relationships) {
                return Object.keys(relationships[table].schema).filter(k => relationships[table].schema[k].isPrimary)[0];
            } 
            const filtered = Object.values(relationships).filter(o => o.table === table);
            if(filtered.length > 0) {
                return Object.keys(filtered[0].schema).filter(k => filtered[0].schema[k].isPrimary)[0];
            } else {
                for(const k in relationships) {
                    key = this.#getPrimaryKey(table, relationships[k].relationships);
                }
            }
        }
        return key;
    }

    /**
     * 
     * @param {string?} table 
     * @param {Record<string, Types.Relationship<TTableModel>>} relationships 
     * @returns {import("./types.js").DescribedSchema=}
     */
    #getPrimaryKeyInfo(table = null, relationships = this.#state.relationships) {
        let key = undefined;
        if (table == null || table === this.#table) {
            for (const k in this.#schema) {
                const col = this.#schema[k];
                if (col.isPrimary) {
                    key = col;
                }
            }
        } else {
            if (table in relationships) {
                return relationships[table][Object.keys(relationships[table].schema).filter(k => relationships[table].schema[k].isPrimary)[0]];
            }
            const filtered = Object.values(relationships).filter(o => o.table === table);
            if (filtered.length > 0) {
                return relationships[table][Object.keys(filtered[0].schema).filter(k => filtered[0].schema[k].isPrimary)[0]];
            } else {
                for (const k in relationships) {
                    key = this.#getPrimaryKeyInfo(table, relationships[k].relationships);
                }
            }
        }
        return key;
    }

    /**
     * 
     * @param {(keyof TTableModel)=} key 
     * @param {{[K in keyof TTableModel]: import("./types.js").DescribedSchema}} schema 
     * @returns 
     */
    #isIdentityKey(key, schema=this.#schema) {
        return key !== undefined && key in schema && schema[key].isIdentity;
    }

    /**
     * Get the order of insertion where cascading is involved.
     * @param {Set<string>} processedConstraints 
     * Constraints that have already been processed. (this works throughout the entire recursive process)
     * @param {string} table 
     * Table that is being checked for constraints.
     * @param {Record<string, Types.Relationship<TTableModel>>} relationships 
     * All relationships belonging to `table`.
     * @param {Types.ConstraintData[]} constraints
     * All constraints belonging to `table`. 
     * @returns {string[]} Array of strings in the order of how insertion should occur. Each string represents the table that should be inserted on. (real table name as it shows in the database)
     */
    #getOrderOfInsertion(processedConstraints=new Set(), table=this.#table, relationships=this.#state.relationships, constraints=this.#constraints) {
        let order = [];
        processedConstraints.add(table);
        for(const constraint of constraints) {
            if(processedConstraints.has(constraint.refTable)) {
                order.push(constraint.refTable);
                continue;
            }
            if(constraint.refTable in relationships) {
                order = order.concat(this.#getOrderOfInsertion(processedConstraints, 
                    constraint.refTable, 
                    relationships[constraint.refTable].relationships, 
                    relationships[constraint.refTable].constraints)
                );
            }
        }
        for(const key in relationships) { 
            const relationship = relationships[key];
            if(processedConstraints.has(relationship.table)) {
                continue;
            }
            order = order.concat(this.#getOrderOfInsertion(processedConstraints,
                relationship.table,
                relationship.relationships,
                relationship.constraints)
            );
        }
        order.push(table);
        return order.filter((v,n,self) => self.indexOf(v) === n);
    }

    /**
     * Deserialize `records` into an array of records for only the specified table.
     * @param {TTableModel[]} records 
     * @param {string} table
     * @returns {Record<string, Types.SqlTable[]>} Object containing table names as the properties to an array of records prepared for inserting into database.
     */
    #deserialize(records, table=this.#table, relationships=this.#state.relationships, schema=this.#schema) {
        if(records == undefined || records.length <= 0) return {};
        /** @type {Record<string, Types.SqlTable[]>} */
        let tables = { [table]: records.map(r => {
            /** @type {any} */
            let o = {};
            for(const key in r) {
                if(key in schema) {
                    o[key] = r[key];
                }
            }
            return o;
        })};
        const allDistinctKeys = Array.from(new Set(records.flatMap(r => Object.keys(r))));
        for(const key of allDistinctKeys) {
            if(key in relationships) {
                if(relationships[key].type === "1:1") {
                    tables = { 
                        ...this.#deserialize(records.map(r => r[key]).filter(o => o != undefined), 
                            relationships[key].table, 
                            relationships[key].relationships, 
                            relationships[key].schema), 
                        ...tables 
                    };
                } else {
                    tables = { 
                        ...this.#deserialize(records.flatMap(r => r[key]).filter(o => o != undefined), 
                            relationships[key].table, 
                            relationships[key].relationships, 
                            relationships[key].schema), 
                        ...tables 
                    };
                }
            }
        }
        return tables;
    }

    async #insert(records, table=this.#table) {
        const scope = { MyORMAdapterError: () => Error(), Where };
        // get an array of all unique columns that are to be inserted.
        const columns = Array.from(new Set(records.flatMap(r => Object.keys(r).filter(k => r[k] == null || typeof r[k] !== "object" || r[k] instanceof Date))));
        // map each record so all of them have the same keys, where keys that are not present have a null value.
        const values = records.map(r => Object.values({ ...Object.fromEntries(columns.map(c => [c,null])), ...r }));
        const { cmd, args } = this.#adapter.serialize(scope).forInsert({ table, columns, values });
        return await this.#adapter.execute(scope).forInsert(cmd, args);
    }
}

// Exported types

/** SQLPrimitive  
 * 
 * All typescript types that are associated with SQL primitive types.
 * @typedef {boolean|string|number|Date|bigint} SQLPrimitive
 */

/** SqlTable  
 * 
 * Object type that represents an expected
 * @typedef {{[key: string]: object|SQLPrimitive|SqlTable|SqlTable[]}} SqlTable
 */

/*****************************ADAPTER******************************/

/** SerializationQueryHandlerData  
 * 
 * Data passed for the scope of the custom adapter to help serialize a query command.
 * @typedef {object} SerializationQueryHandlerData
 * @prop {Types.WhereClausePropertyArray=} where
 * Recursively nested array of objects where each object represents a condition.  
 * If the element is an array, then that means the condition is nested with the last element from that array.  
 * If undefined, then no `WHERE` clause was given.
 * @prop {number=} limit
 * Number representing the number of records to grab.  
 * If undefined, then no `LIMIT` clause was given.
 * @prop {number=} offset
 * Number representing the number of records to skip before grabbing.  
 * If undefined, then no `OFFSET` clause was given.
 * @prop {Types.SortByClauseProperty[]=} order_by
 * Array of objects where each object represents a column to order by.  
 * If undefined, then no `ORDER BY` clause was given.
 * @prop {Types.GroupByClauseProperty[]=} group_by
 * Array of objects where each object represents a column to group by.  
 * If undefined, then no `GROUP BY` clause was given.
 * @prop {Types.SelectClauseProperty[]} select
 * Array of objects where each object represents a column to select.
 * @prop {[Omit<Omit<Types.FromClauseProperty, "targetTableKey">, "sourceTableKey">, ...Types.FromClauseProperty[]]} from
 * Array of objects where each object represents a table to join on.  
 * The first object will represent the main table the context is connected to. 
 */

/** SerializationInsertHandlerData  
 * 
 * Data passed for the scope of the custom adapter to help serialize an insert command.
 * @typedef {object} SerializationInsertHandlerData
 * @prop {string} table
 * @prop {string[]} columns
 * @prop {SQLPrimitive[][]} values
 */

/** SerializationUpdateHandlerExplicitData  
 * 
 * Object model type for data used in explicit update transactions.
 * @typedef {object} SerializationUpdateHandlerExplicitData
 * @prop {SqlTable} values Used in an `explicit transaction`.  
 * Object representing what columns will be updated from the command.  
 * If this is undefined, then `objects` should be used.
 */

/** SerializationUpdateHandlerImplicitData  
 * 
 * Object model type for data used in implicit update transactions.
 * @typedef {object} SerializationUpdateHandlerImplicitData
 * @prop {SqlTable[]} objects Used in an `implicit transaction`.  
 * Array of objects that represent the table in the context that should be updated from the command.
 * If this is undefined, then `updateObject` should be used.  
 * __NOTE: If the table has an identity key, then the primary key will be stripped out before being passed into the execution handler function.__
 * @prop {string} primaryKey
 * Primary key of the table.
 */

/** SerializationUpdateHandlerData  
 * 
 * Data passed for the scope of the custom adapter to help serialize an update command.
 * @typedef {object} SerializationUpdateHandlerData
 * @prop {string} table
 * Table the update is occurring on.
 * @prop {string[]} columns
 * Columns to be updated.  
 * @prop {Types.WhereClausePropertyArray} where
 * Recursively nested array of objects where each object represents a condition.  
 * If the element is an array, then that means the condition is nested with the last element from that array.
 * @prop {SerializationUpdateHandlerExplicitData=} explicit
 * @prop {SerializationUpdateHandlerImplicitData=} implicit
 */

/** SerializationDeleteHandlerData  
 * 
 * Data passed for the scope of the custom adapter to help serialize a delete command.
 * @typedef {object} SerializationDeleteHandlerData
 * @prop {string} table
 * Table the delete is occurring on.
 * @prop {Types.WhereClausePropertyArray=} where
 * Recursively nested array of objects where each object represents a condition.  
 * If the element is an array, then that means the condition is nested with the last element from that array.
 */

/** SerializationTruncateHandlerData  
 * 
 * Data passed for the scope of the custom adapter to help serialize a delete command.
 * @typedef {object} SerializationTruncateHandlerData
 * @prop {string} table
 * Recursively nested array of objects where each object represents a condition.  
 * If the element is an array, then that means the condition is nested with the last element from that array.
 */

/** SerializationHandlers  
 * 
 * Various handlers for the `MyORMAdapter` to handle serialization of `MyORM` built data into appropriate command strings.
 * @typedef {object} SerializationHandlers
 * @prop {(data: SerializationQueryHandlerData) => { cmd: string, args: Types.ExecutionArgument[] }} forQuery
 * Handles serialization of a query command and its arguments so it appropriately works for the given database connector.
 * @prop {(data: SerializationQueryHandlerData) => { cmd: string, args: Types.ExecutionArgument[] }} forCount
 * Handles serialization of a query command for `COUNT` and its arguments so it appropriately works for the given database connector.
 * @prop {(data: SerializationInsertHandlerData) => { cmd: string, args: Types.ExecutionArgument[] }} forInsert
 * Handles serialization of a insert command and its arguments so it appropriately works for the given database connector.
 * @prop {(data: SerializationUpdateHandlerData) => { cmd: string, args: Types.ExecutionArgument[] }} forUpdate
 * Handles serialization of a update command and its arguments so it appropriately works for the given database connector.
 * @prop {(data: SerializationDeleteHandlerData) => { cmd: string, args: Types.ExecutionArgument[] }} forDelete
 * Handles serialization of a delete command and its arguments so it appropriately works for the given database connector.
 * @prop {(data: SerializationTruncateHandlerData) => { cmd: string, args: Types.ExecutionArgument[] }} forTruncate
 * Handles serialization of a truncate command and its arguments so it appropriately works for the given database connector.
 * @prop {(table: string) => { cmd: string, args: Types.ExecutionArgument[] }} forDescribe
 * Handles serialization of a describe command and its arguments so it appropriately works for the given database connector.
 * @prop {(table: string) => { cmd: string, args: Types.ExecutionArgument[] }} forConstraints
 * Handles serialization of a command that gets information about a table's constraints to other tables.
 */

/** ExecutionHandlers  
 * 
 * Various handlers for the `MyORMAdapter` to handle execution of a command and the command's corresponding arguments.
 * @typedef {object} ExecutionHandlers
 * @prop {(cmd: string, args: Types.ExecutionArgument[]) => Types.MaybePromise<any[]>} forQuery
 * Handles execution of a query command, given the command string and respective arguments for the command string.  
 * This should return an array of objects where each object represents the row returned from the query.
 * @prop {(cmd: string, args: Types.ExecutionArgument[]) => Types.MaybePromise<number>} forCount
 * Handles the execution of a query for `COUNT` command, given the command string and respective arguments for the command string.  
 * This should return a number representing the total number of rows retrieved from the command.
 * @prop {(cmd: string, args: Types.ExecutionArgument[]) => Types.MaybePromise<number[]>} forInsert
 * Handles execution of an insert command, given the command string and respective arguments for the command string.  
 * This should return an array of numbers, where each number represents a table's primary key's auto incremented number (if applicable)  
 * This array should be parallel with the array of records that were serialized in the `serialize(...).forInsert()` function.
 * @prop {(cmd: string, args: Types.ExecutionArgument[]) => Types.MaybePromise<number>} forUpdate
 * Handles execution of an update command, given the command string and respective arguments for the command string.  
 * This should return a number representing the total number of rows affected from the command.
 * @prop {(cmd: string, args: Types.ExecutionArgument[]) => Types.MaybePromise<number>} forDelete
 * Handles execution of a delete command, given the command string and respective arguments for the command string.  
 * This should return a number representing the total number of rows affected from the command.
 * @prop {(cmd: string, args: Types.ExecutionArgument[]) => Types.MaybePromise<number>} forTruncate
 * Handles execution of a truncate command, given the command string and respective arguments for the command string.  
 * This should return a number representing the total number of rows affected from the command.
 * @prop {(cmd: string, args: Types.ExecutionArgument[]) => Types.MaybePromise<{[fieldName: string]: Types.DescribedSchema}>} forDescribe
 * Handles execution of a describe command, given the command string and respective arguments for the command string.
 * This should return an object containing {@link Types.DescribedSchema} objects. 
 * __NOTE: `table` and `alias` can be left as empty strings, as they are handled internally in MyORM anyways.__
 * @prop {(cmd: string, args: Types.ExecutionArgument[]) => Types.MaybePromise<Types.ConstraintData[]>} forConstraints
 * Handles execution of a command that retrieves constraint data about a table, given the command string and respective arguments for the command string.
 * This should return an array containing {@link Types.ConstraintData} objects.
 */

/** AdapterScope  
 * 
 * Scope passed into the Adapter for usage within any of the serialize/execute functions.
 * @typedef {object} AdapterScope
 * @prop {(message: string) => MyORMAdapterError} MyORMAdapterError  
 * Throw an error if it occurs within the MyORMAdapter.
 * @prop {typeof Where} Where
 * Situationally create new WHERE clause conditions.
 */

/** AdapterOptions  
 * 
 * Additional options that can be restricted specifically for the adapter's use.
 * @typedef {object} AdapterOptions
 * @prop {boolean=} allowTruncation
 * Allow the user to truncate the table.
 * @prop {boolean=} allowUpdateAll
 * Allow the user to update all records in the table.
 * @prop {boolean=} eventHandling 
 * Allow the user to attach event handlers to the table.
 */

/** AdapterSyntax  
 * 
 * Tools to assist with the adapter's syntax of how commands should be serialized.
 * @typedef {object} AdapterSyntax
 * @prop {(s: string) => string} escapeTable
 * Escapes a table in the command to protect against SQL injections.
 * `s` is the table to escape.
 * @prop {(s: string) => string} escapeColumn
 * Escapes a column in the command to protect against SQL injections.  
 * `s` is the column to escape.
 */

/** MyORMAdapter  
 * 
 * Object model type representing the requirements for an adapter to work with `MyORM`.
 * @template T
 * Type of the expected argument that needs to be passed into the `adapter()` function that represents the connection to the source.
 * @typedef {object} MyORMAdapter
 * @prop {AdapterOptions} options
 * Additional options that are automatically set over `MyORM`'s defaults.
 * @prop {AdapterSyntax} syntax
 * Required functions in order to provide safe SQL serialization.
 * @prop {(scope: AdapterScope) => ExecutionHandlers} execute
 * Function that provides the {@link AdapterScope} `scope` and returns an object of various functions for {@link ExecutionHandlers}.
 * @prop {(scope: AdapterScope) => SerializationHandlers} serialize
 * Function that provides the {@link AdapterScope} `scope` and returns an object of various functions for {@link SerializationHandlers}.
 */

/** InitializeAdapterCallback  
 * 
 * 
 * @template T
 * Type of the expected argument that needs to be passed into the `adapter()` function that represents the connection to the source.
 * @callback InitializeAdapterCallback
 * @param {T} config
 * @returns {MyORMAdapter<T>}
 */

/** SuccessHandler  
 * 
 * Callback function on a Connection Pool handled by the emission of when a context sends a command to be executed.
 * @callback SuccessHandler
 * @param {Types.OnSuccessData} data 
 * Data that was passed from the event emission.
 */

/** FailHandler  
 * 
 * Callback function on a Connection Pool handled by the emission of when a context sends a command and that command fails.
 * @callback FailHandler
 * @param {Types.OnFailData} data 
 * Data that was passed from the event emission.
 */

/** WarningHandler  
 * 
 * Callback function on a Connection Pool handled by the emission of when a context sends a command to be executed.
 * @callback WarningHandler
 * @param {Types.OnSuccessData} data 
 * Data that was passed from the event emission.
 */<|MERGE_RESOLUTION|>--- conflicted
+++ resolved
@@ -255,89 +255,6 @@
                 r[pKey] = this.#identification(r);
             });
         }
-<<<<<<< HEAD
-        // if cascading, then do this
-        const order = this.#getOrderOfInsertion();
-        // otherwise, assign [this.#table] to order
-        const prepared = this.#deserialize(records);
-        for(const table of order) {
-            if(table in prepared) {
-                const insertIds = await this.#insert(prepared[table], table);
-                const pKey = this.#getPrimaryKeyInfo(table);
-                prepared[table].forEach((r, n) => {
-                    if(pKey !== undefined && pKey.isIdentity) {
-                        r[pKey.field] = insertIds[n];
-                    }
-                });
-                console.log(JSON.stringify(prepared, undefined, 2));
-            }
-        }
-        return records;
-    }
-
-    /**
-     * Get the order of insertion where cascading is involved.
-     * @param {Set<string>} processedConstraints 
-     * Constraints that have already been processed. (this works throughout the entire recursive process)
-     * @param {string} table 
-     * Table that is being checked for constraints.
-     * @param {Record<string, Types.Relationship<TTableModel>>} relationships 
-     * All relationships belonging to `table`.
-     * @param {Types.ConstraintData[]} constraints
-     * All constraints belonging to `table`. 
-     * @returns {string[]} Array of strings in the order of how insertion should occur. Each string represents the table that should be inserted on. (real table name as it shows in the database)
-     */
-    #getOrderOfInsertion(processedConstraints=new Set(), table=this.#table, relationships=this.#state.relationships, constraints=this.#constraints) {
-        let order = [];
-        processedConstraints.add(table);
-        for(const constraint of constraints) {
-            if(processedConstraints.has(constraint.refTable)) {
-                order.push(constraint.refTable);
-                continue;
-            }
-            if(constraint.refTable in relationships) {
-                order = order.concat(this.#getOrderOfInsertion(processedConstraints, 
-                    constraint.refTable, 
-                    relationships[constraint.refTable].relationships, 
-                    relationships[constraint.refTable].constraints)
-                );
-            }
-        }
-        for(const key in relationships) { 
-            const relationship = relationships[key];
-            if(processedConstraints.has(relationship.table)) {
-                continue;
-            }
-            order = order.concat(this.#getOrderOfInsertion(processedConstraints,
-                relationship.table,
-                relationship.relationships,
-                relationship.constraints)
-            );
-        }
-        order.push(table);
-        return order.filter((v,n,self) => self.indexOf(v) === n);
-    }
-
-    /**
-     * Deserialize `records` into an array of records for only the specified table.
-     * @param {TTableModel[]} records 
-     * @param {string} table
-     * @returns {Record<string, Types.SqlTable[]>} Object containing table names as the properties to an array of records prepared for inserting into database.
-     */
-    #deserialize(records, table=this.#table, relationships=this.#state.relationships, schema=this.#schema, identification=this.#identification) {
-        if(records == undefined || records.length <= 0) return {};
-        /** @type {Record<string, Types.SqlTable[]>} */
-        let tables = { [table]: records.map(r => {
-            /** @type {any} */
-            let o = {};
-            for(const key in schema) {
-                if(key in r) {
-                    o[key] = r[key];
-                } else {
-                    if (schema[key].isPrimary && !schema[key].isIdentity && this.#identification != null && r[key] == null) {
-                        o[key] = identification(r);
-                    }
-=======
         // if cascading is enabled.
         if(this.#options.cascadeInserts) {
             const order = this.#getOrderOfInsertion();
@@ -351,7 +268,6 @@
                             r[pKey] = insertIds[n];
                         }
                     });
->>>>>>> 6fd6b60d
                 }
             }
         } else {
